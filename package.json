{
  "name": "hygen",
  "version": "1.3.5",
  "main": "lib/index.js",
  "license": "MIT",
  "bin": {
    "hygen": "./lib/bin.js"
  },
  "scripts": {
    "build:lib":
      "babel src --out-dir lib --ignore src/__tests__ && cp -r src/templates lib/",
    "build:umd:min": "NODE_ENV=production webpack",
    "build:umd": "NODE_ENV=development webpack",
    "build": "npm run build:lib",
    "release": "npm run build && npm publish",
    "test": "yarn test:code && yarn test:require",
<<<<<<< HEAD
    "test:code": "node node_modules/.bin/jest",
=======
    "test:code": "node node_modules/.bin/jest src/*",
    "test:metaverse": "node node_modules/.bin/jest metaverse",
>>>>>>> b5b9e09f
    "test:require":
      "babel-node src/bin.timed.js; babel-node src/bin.timed.js; babel-node src/bin.timed.js init self; rm -rf _templates",
    "watch": "node node_modules/.bin/jest --watch src/*",
    "flow:sync": "flow-typed install",
    "hygen": "babel-node src/bin.js",
<<<<<<< HEAD
    "docs:prepare": "cd hygen.io && yarn",
    "docs:watch": "cd hygen.io && yarn gatsby develop",
    "docs:build":
      "cd hygen.io && yarn build",
    "docs:publish": "cd hygen.io && yarn build:gh"
=======
    "docs:prepare": "gitbook install",
    "docs:watch": "gitbook serve",
    "docs:build":
      "gitbook build && cp docs/CNAME _book && cp media/favicon.ico _book/gitbook/images",
    "docs:publish": "yarn docs:build && gh-pages -d _book"
>>>>>>> b5b9e09f
  },
  "dependencies": {
    "chalk": "^2.1.0",
    "ejs": "^2.5.7",
    "execa": "^0.9.0",
    "front-matter": "^2.1.2",
    "fs-extra": "^5.0.0",
    "inquirer": "^4.0.2",
    "lodash": "^4.17.4",
    "yargs-parser": "^7.0.0"
  },
  "devDependencies": {
    "@babel/cli": "^7.0.0-beta.39",
    "@babel/core": "^7.0.0-beta.39",
    "@babel/node": "^7.0.0-beta.39",
    "@babel/preset-env": "^7.0.0-beta.39",
    "@babel/preset-flow": "^7.0.0-beta.39",
    "@babel/preset-stage-0": "^7.0.0-beta.39",
    "babel-core": "^7.0.0-0",
    "babel-jest": "^22.1.0",
    "dir-compare": "^1.4.0",
    "flow-bin": "^0.62.0",
    "flow-typed": "^2.2.3",
    "gh-pages": "^1.1.0",
    "gitbook-cli": "^2.3.2",
<<<<<<< HEAD
    "goddamn-javascript-config": "^2.0.0",
=======
    "goddamn-javascript-config": "^1.0.4",
>>>>>>> b5b9e09f
    "jest": "^22.1.4",
    "memfs": "^0.0.15",
    "mock-fs": "^4.4.1",
    "rx-lite": "^4.0.8",
    "time-require": "^0.1.2",
    "webpack": "^3.3.0"
  },
  "jest": {
    "testRegex": "src/__tests__/.*\\.spec\\.js$",
    "transform": {
      "^.+\\.jsx?$": "babel-jest"
    }
  }
}<|MERGE_RESOLUTION|>--- conflicted
+++ resolved
@@ -14,30 +14,18 @@
     "build": "npm run build:lib",
     "release": "npm run build && npm publish",
     "test": "yarn test:code && yarn test:require",
-<<<<<<< HEAD
     "test:code": "node node_modules/.bin/jest",
-=======
-    "test:code": "node node_modules/.bin/jest src/*",
     "test:metaverse": "node node_modules/.bin/jest metaverse",
->>>>>>> b5b9e09f
     "test:require":
       "babel-node src/bin.timed.js; babel-node src/bin.timed.js; babel-node src/bin.timed.js init self; rm -rf _templates",
     "watch": "node node_modules/.bin/jest --watch src/*",
     "flow:sync": "flow-typed install",
     "hygen": "babel-node src/bin.js",
-<<<<<<< HEAD
     "docs:prepare": "cd hygen.io && yarn",
     "docs:watch": "cd hygen.io && yarn gatsby develop",
     "docs:build":
       "cd hygen.io && yarn build",
     "docs:publish": "cd hygen.io && yarn build:gh"
-=======
-    "docs:prepare": "gitbook install",
-    "docs:watch": "gitbook serve",
-    "docs:build":
-      "gitbook build && cp docs/CNAME _book && cp media/favicon.ico _book/gitbook/images",
-    "docs:publish": "yarn docs:build && gh-pages -d _book"
->>>>>>> b5b9e09f
   },
   "dependencies": {
     "chalk": "^2.1.0",
@@ -63,11 +51,7 @@
     "flow-typed": "^2.2.3",
     "gh-pages": "^1.1.0",
     "gitbook-cli": "^2.3.2",
-<<<<<<< HEAD
     "goddamn-javascript-config": "^2.0.0",
-=======
-    "goddamn-javascript-config": "^1.0.4",
->>>>>>> b5b9e09f
     "jest": "^22.1.4",
     "memfs": "^0.0.15",
     "mock-fs": "^4.4.1",
